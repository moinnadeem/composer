--- conflicted
+++ resolved
@@ -1,11 +1,7 @@
 ---
 name: bert-pareto-curves  # Name of the sweep - it'll be used in run names
 project: bert-pareto-curves  # Name of the Weights and Biases project to use
-<<<<<<< HEAD
-image: mosaicml/pytorch_internal:moin  # Name of the docker image to use
-=======
 image: mosaicml/moin  # Name of the docker image to use
->>>>>>> 3f2f858b
 git_repo: https://github.com/moinnadeem/composer.git  # Name of the git repo to clone - can be full URL or path under github.com
 git_branch: moin/cleaned_gated  # Name of the git branch/tag/commit to use
 command: >-
@@ -47,8 +43,4 @@
       use_fln: false
       use_triton: false
       act_fn_name: no_replacement
-<<<<<<< HEAD
-named_like: bert-baseline
-=======
-named_like: moin-bert-baseline
->>>>>>> 3f2f858b
+named_like: moin-bert-baseline