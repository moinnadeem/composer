--- conflicted
+++ resolved
@@ -10,12 +10,8 @@
 from composer.datasets.imagenet import (Imagenet1kWebDatasetHparams, ImagenetDatasetHparams,
                                         TinyImagenet200WebDatasetHparams)
 from composer.datasets.lm_datasets import LMDatasetHparams
-<<<<<<< HEAD
-from composer.datasets.mnist import MNISTDatasetHparams
-from composer.datasets.streaming_lm_datasets import StreamingLMDatasetHparams as StreamingLMDatasetHparams
-=======
 from composer.datasets.mnist import MNISTDatasetHparams, MNISTWebDatasetHparams
->>>>>>> ef14011b
+from composer.datasets.streaming_lm_datasets import StreamingLMDatasetHparams
 
 registry = {
     "ade20k": ADE20kDatasetHparams,
