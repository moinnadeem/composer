--- conflicted
+++ resolved
@@ -100,10 +100,7 @@
             label=self.label,
             dataloader=dataloader,
             metrics=evaluator_metrics,
-<<<<<<< HEAD
             summary=self.summary,
-=======
             eval_interval=self.eval_interval,
             subset_num_batches=self.subset_num_batches,
->>>>>>> 61f07c94
         )