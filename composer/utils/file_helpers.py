# Copyright 2022 MosaicML. All Rights Reserved.

"""Helpers for working with files."""

from __future__ import annotations

import os
import pathlib
<<<<<<< HEAD
import time
from typing import Iterator, Optional, Union
=======
import re
from typing import TYPE_CHECKING, Iterator, Optional, Union
>>>>>>> 61f07c94

import requests
import tqdm

from composer.core.time import Time, Timestamp
from composer.utils import dist
from composer.utils.iter_helpers import iterate_with_pbar
from composer.utils.object_store import ObjectStore

if TYPE_CHECKING:
    from composer.loggers import LoggerDestination

__all__ = [
    'GetFileNotFoundException',
    'get_file',
    'ensure_folder_is_empty',
    'ensure_folder_has_no_conflicting_files',
    'format_name_with_dist',
    'format_name_with_dist_and_time',
    'is_tar',
]


class GetFileNotFoundException(RuntimeError):
    """Exception if :meth:`get_file` failed due to a not found error."""
    pass


def is_tar(name: Union[str, pathlib.Path]) -> bool:
    """Returns whether ``name`` has a tar-like extension.

    Args:
        name (str | pathlib.Path): The name to check.

    Returns:
        bool: Whether ``name`` is a tarball.
    """
    return any(str(name).endswith(x) for x in (".tar", ".tgz", ".tar.gz", ".tar.bz2", ".tar.lzma"))


def ensure_folder_is_empty(folder_name: Union[str, pathlib.Path]):
    """Ensure that the given folder is empty.

    Hidden files and folders (those beginning with ``.``) and ignored. Sub-folders are checked recursively.

    Args:
        folder_name (str | pathlib.Path): The folder to ensure is empty.

    Raises:
        FileExistsError: If ``folder_name`` contains any non-hidden files, recursively.
    """
    for root, dirs, files in os.walk(folder_name, topdown=True):
        # Filter out hidden folders
        dirs[:] = (x for x in dirs if not x.startswith('.'))
        for file in files:
            if not file.startswith("."):
                raise FileExistsError(f"{folder_name} is not empty; {os.path.join(root, file)} exists.")


def ensure_folder_has_no_conflicting_files(folder_name: Union[str, pathlib.Path], filename: str, timestamp: Timestamp):
    """Ensure that the given folder does not have any files conflicting with the ``filename`` format string. If any
    filename is formatted with a timestamp where the epoch, batch, sample, or token counts are after ``timestamp``, a
    ``FileExistsError`` will be raised. ``filename`` and occurs later than ``timestamp``, raise a ``FileExistsError``.

    Args:
        folder_name (str | pathlib.Path): The folder to inspect.
        filename (str): The pattern string for potential files.
        timestamp (Timestamp): Ignore any files that occur before the provided timestamp.

    Raises:
        FileExistsError: If ``folder_name`` contains any files matching the ``filename`` template before ``timestamp``.
    """
    # Prepare regex pattern by replacing f-string formatting with regex.
    pattern = f"^{filename}$"
    # Format time vars for capture
    time_names = ["epoch", "batch", "sample", "token", "batch_in_epoch", "sample_in_epoch", "token_in_epoch"]
    captured_names = {time_name: f"{{{time_name}}}" in filename for time_name in time_names}
    for time_name, is_captured in captured_names.items():
        if is_captured:
            pattern = pattern.replace(f"{{{time_name}}}", f"(?P<{time_name}>\\d+)")
    # Format rank information
    pattern = pattern.format(rank=dist.get_global_rank(),
                             local_rank=dist.get_local_rank(),
                             world_size=dist.get_world_size(),
                             local_world_size=dist.get_local_world_size(),
                             node_rank=dist.get_node_rank())

    template = re.compile(pattern)

    for file in os.listdir(folder_name):
        match = template.match(file)
        # Encountered an invalid match
        if match is not None:
            valid_match = True
            # Check each base unit of time and flag later checkpoints
            if captured_names["token"] and Time.from_token(int(match.group("token"))) > timestamp.token:
                valid_match = False
            elif captured_names["sample"] and Time.from_sample(int(match.group("sample"))) > timestamp.sample:
                valid_match = False
            elif captured_names["batch"] and Time.from_batch(int(match.group("batch"))) > timestamp.batch:
                valid_match = False
            elif captured_names["epoch"] and Time.from_epoch(int(match.group("epoch"))) > timestamp.epoch:
                valid_match = False
            # If epoch count is same, check batch_in_epoch, sample_in_epoch, token_in_epoch
            elif captured_names["epoch"] and Time.from_epoch(int(match.group("epoch"))) == timestamp.epoch:
                if captured_names["token_in_epoch"] and Time.from_token(int(
                        match.group("token_in_epoch"))) > timestamp.token_in_epoch:
                    valid_match = False
                elif captured_names["sample_in_epoch"] and Time.from_sample(int(
                        match.group("sample_in_epoch"))) > timestamp.sample_in_epoch:
                    valid_match = False
                elif captured_names["batch_in_epoch"] and Time.from_batch(int(
                        match.group("batch_in_epoch"))) > timestamp.batch_in_epoch:
                    valid_match = False
            if not valid_match:
                raise FileExistsError(
                    f"{os.path.join(folder_name, file)} exists and conflicts in namespace with a future checkpoint of the current run."
                )


FORMAT_NAME_WITH_DIST_TABLE = """
+------------------------+-------------------------------------------------------+
| Variable               | Description                                           |
+========================+=======================================================+
| ``{run_name}``         | The name of the training run. See                     |
|                        | :attr:`~composer.loggers.logger.Logger.run_name`.     |
+------------------------+-------------------------------------------------------+
| ``{rank}``             | The global rank, as returned by                       |
|                        | :func:`~composer.utils.dist.get_global_rank`.         |
+------------------------+-------------------------------------------------------+
| ``{local_rank}``       | The local rank of the process, as returned by         |
|                        | :func:`~composer.utils.dist.get_local_rank`.          |
+------------------------+-------------------------------------------------------+
| ``{world_size}``       | The world size, as returned by                        |
|                        | :func:`~composer.utils.dist.get_world_size`.          |
+------------------------+-------------------------------------------------------+
| ``{local_world_size}`` | The local world size, as returned by                  |
|                        | :func:`~composer.utils.dist.get_local_world_size`.    |
+------------------------+-------------------------------------------------------+
| ``{node_rank}``        | The node rank, as returned by                         |
|                        | :func:`~composer.utils.dist.get_node_rank`.           |
+------------------------+-------------------------------------------------------+
"""


def format_name_with_dist(format_str: str, run_name: str, **extra_format_kwargs: object):
    formatted_str = format_str.format(
        run_name=run_name,
        rank=dist.get_global_rank(),
        local_rank=dist.get_local_rank(),
        world_size=dist.get_world_size(),
        local_world_size=dist.get_local_world_size(),
        node_rank=dist.get_node_rank(),
        **extra_format_kwargs,
    )
    return formatted_str


format_name_with_dist.__doc__ = f"""
Format ``format_str`` with the ``run_name``, distributed variables, and ``extra_format_kwargs``.

The following format variables are available:

{FORMAT_NAME_WITH_DIST_TABLE}

For example, assume that the rank is ``0``. Then:

>>> from composer.utils import format_name_with_dist
>>> format_str = '{{run_name}}/rank{{rank}}.{{extension}}'
>>> format_name_with_dist(
...     format_str,
...     run_name='awesome_training_run',
...     extension='json',
... )
'awesome_training_run/rank0.json'

Args:
    format_str (str): The format string for the checkpoint filename.
    run_name (str): The value for the ``{{run_name}}`` format variable.
    extra_format_kwargs (object): Any additional :meth:`~str.format` kwargs.
"""

FORMAT_NAME_WITH_DIST_AND_TIME_TABLE = """
+------------------------+--------------------------------------------------------+
| Variable               | Description                                            |
+========================+========================================================+
| ``{run_name}``         | The name of the training run. See                      |
|                        | :attr:`~composer.loggers.logger.Logger.run_name`.      |
+------------------------+--------------------------------------------------------+
| ``{rank}``             | The global rank, as returned by                        |
|                        | :func:`~composer.utils.dist.get_global_rank`.          |
+------------------------+--------------------------------------------------------+
| ``{local_rank}``       | The local rank of the process, as returned by          |
|                        | :func:`~composer.utils.dist.get_local_rank`.           |
+------------------------+--------------------------------------------------------+
| ``{world_size}``       | The world size, as returned by                         |
|                        | :func:`~composer.utils.dist.get_world_size`.           |
+------------------------+--------------------------------------------------------+
| ``{local_world_size}`` | The local world size, as returned by                   |
|                        | :func:`~composer.utils.dist.get_local_world_size`.     |
+------------------------+--------------------------------------------------------+
| ``{node_rank}``        | The node rank, as returned by                          |
|                        | :func:`~composer.utils.dist.get_node_rank`.            |
+------------------------+--------------------------------------------------------+
| ``{epoch}``            | The total epoch count, as returned by                  |
|                        | :meth:`~composer.core.time.Timestamp.epoch`.           |
+------------------------+--------------------------------------------------------+
| ``{batch}``            | The total batch count, as returned by                  |
|                        | :meth:`~composer.core.time.Timestamp.batch`.           |
+------------------------+--------------------------------------------------------+
| ``{batch_in_epoch}``   | The batch count in the current epoch, as returned by   |
|                        | :meth:`~composer.core.time.Timestamp.batch_in_epoch`.  |
+------------------------+--------------------------------------------------------+
| ``{sample}``           | The total sample count, as returned by                 |
|                        | :meth:`~composer.core.time.Timestamp.sample`.          |
+------------------------+--------------------------------------------------------+
| ``{sample_in_epoch}``  | The sample count in the current epoch, as returned by  |
|                        | :meth:`~composer.core.time.Timestamp.sample_in_epoch`. |
+------------------------+--------------------------------------------------------+
| ``{token}``            | The total token count, as returned by                  |
|                        | :meth:`~composer.core.time.Timestamp.token`.           |
+------------------------+--------------------------------------------------------+
| ``{token_in_epoch}``   | The token count in the current epoch, as returned by   |
|                        | :meth:`~composer.core.time.Timestamp.token_in_epoch`.  |
+------------------------+--------------------------------------------------------+
"""

START_WCT = time.time()


def format_name_with_dist_and_time(format_str: str, run_name: str, timestamp: Timestamp, **extra_format_kwargs: object):
    formatted_str = format_str.format(
        run_name=run_name,
        rank=dist.get_global_rank(),
        local_rank=dist.get_local_rank(),
        world_size=dist.get_world_size(),
        local_world_size=dist.get_local_world_size(),
        node_rank=dist.get_node_rank(),
        epoch=int(timestamp.epoch),
        batch=int(timestamp.batch),
        batch_in_epoch=int(timestamp.batch_in_epoch),
        sample=int(timestamp.sample),
        sample_in_epoch=int(timestamp.sample_in_epoch),
        token=int(timestamp.token),
        token_in_epoch=int(timestamp.token_in_epoch),
        **extra_format_kwargs,
    )
    elapsed_duration = round(time.time() - START_WCT)
    formatted_str = f'{formatted_str}-wct{elapsed_duration}'

    return formatted_str


format_name_with_dist_and_time.__doc__ = f"""\
Format ``format_str`` with the ``run_name``, distributed variables, ``timestamp``, and ``extra_format_kwargs``.

In addition to the variables specified via ``extra_format_kwargs``, the following format variables are available:

{FORMAT_NAME_WITH_DIST_AND_TIME_TABLE}

For example, assume that the current epoch is ``0``, batch is ``0``, and rank is ``0``. Then:

>>> from composer.utils import format_name_with_dist_and_time
>>> format_str = '{{run_name}}/ep{{epoch}}-ba{{batch}}-rank{{rank}}.{{extension}}'
>>> format_name_with_dist_and_time(
...     format_str,
...     run_name='awesome_training_run',
...     timestamp=state.timestamp,
...     extension='json',
... )
'awesome_training_run/ep0-ba0-rank0.json'

Args:
    format_str (str): The format string for the checkpoint filename.
    run_name (str): The value for the ``{{run_name}}`` format variable.
    timestamp (Timestamp): The timestamp.
    extra_format_kwargs (object): Any additional :meth:`~str.format` kwargs.
"""


def get_file(
    path: str,
    destination: str,
    object_store: Optional[Union[ObjectStore, LoggerDestination]] = None,
    chunk_size: int = 2**20,
    progress_bar: bool = True,
):
    """Get a file from a local folder, URL, or object store.

    Args:
        path (str): The path to the file to retreive.

            *   If ``object_store`` is specified, then the ``path`` should be the object name for the file to get.
                Do not include the the cloud provider or bucket name.

            *   If ``object_store`` is not specified but the ``path`` begins with ``http://`` or ``https://``,
                the object at this URL will be downloaded.

            *   Otherwise, ``path`` is presumed to be a local filepath.

        destination (str): The destination filepath.

            If ``path`` is a local filepath, then a symlink to ``path`` at ``destination`` will be created.
            Otherwise, ``path`` will be downloaded to a file at ``destination``.

        object_store (ObjectStore, optional): An :class:`~.ObjectStore`, if ``path`` is located inside
            an object store (i.e. AWS S3 or Google Cloud Storage). (default: ``None``)

            This :class:`~.ObjectStore` instance will be used to retreive the file. The ``path`` parameter
            should be set to the object name within the object store.

            Set this parameter to ``None`` (the default) if ``path`` is a URL or a local file.

        chunk_size (int, optional): Chunk size (in bytes). Ignored if ``path`` is a local file. (default: 1MB)

        progress_bar (bool, optional): Whether to show a progress bar. Ignored if ``path`` is a local file.
            (default: ``True``)

    Raises:
        GetFileNotFoundException: If the ``path`` does not exist, a ``GetFileNotFoundException`` exception will
            be raised.
    """
    if object_store is not None:
        if isinstance(object_store, ObjectStore):
            # Type ObjectStore
            try:
                total_size_in_bytes = object_store.get_object_size(path)
            except Exception as e:
                if "ObjectDoesNotExistError" in str(e):
                    raise GetFileNotFoundException(
                        f"Object name {path} not found in object store {object_store}") from e
                raise
            _write_to_file_with_pbar(
                destination=destination,
                total_size=total_size_in_bytes,
                iterator=object_store.download_object_as_stream(path, chunk_size=chunk_size),
                progress_bar=progress_bar,
                description=f"Downloading {path}",
            )
        else:
            # Type LoggerDestination
            object_store.get_file_artifact(artifact_name=path,
                                           destination=destination,
                                           chunk_size=chunk_size,
                                           progress_bar=progress_bar)
        return

    if path.lower().startswith("http://") or path.lower().startswith("https://"):
        # it's a url
        with requests.get(path, stream=True) as r:
            try:
                r.raise_for_status()
            except requests.exceptions.HTTPError as e:
                if r.status_code == 404:
                    raise GetFileNotFoundException(f"URL {path} not found") from e
                raise e
            total_size_in_bytes = r.headers.get('content-length')
            if total_size_in_bytes is not None:
                total_size_in_bytes = int(total_size_in_bytes)
            _write_to_file_with_pbar(
                destination,
                total_size=total_size_in_bytes,
                iterator=r.iter_content(chunk_size),
                progress_bar=progress_bar,
                description=f"Downloading {path}",
            )
        return

    # It's a local filepath
    if not os.path.exists(path):
        raise GetFileNotFoundException(f"Local path {path} does not exist")
    os.symlink(os.path.abspath(path), destination)


def _write_to_file_with_pbar(
    destination: str,
    total_size: Optional[int],
    iterator: Iterator[bytes],
    progress_bar: bool,
    description: str,
):
    """Write the contents of ``iterator`` to ``destination`` while showing a progress bar."""
    if progress_bar:
        if len(description) > 60:
            description = description[:42] + "..." + description[-15:]
        pbar = tqdm.tqdm(desc=description, total=total_size, unit='iB', unit_scale=True)
    else:
        pbar = None
    with open(destination, "wb") as fp:
        for chunk in iterate_with_pbar(iterator, pbar):
            fp.write(chunk)<|MERGE_RESOLUTION|>--- conflicted
+++ resolved
@@ -6,13 +6,9 @@
 
 import os
 import pathlib
-<<<<<<< HEAD
+import re
 import time
-from typing import Iterator, Optional, Union
-=======
-import re
 from typing import TYPE_CHECKING, Iterator, Optional, Union
->>>>>>> 61f07c94
 
 import requests
 import tqdm
