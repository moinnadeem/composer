# Copyright 2022 MosaicML Composer authors
# SPDX-License-Identifier: Apache-2.0

"""The :class:`~yahp.hparams.Hparams` used to construct the :class:`~composer.trainer.trainer.Trainer`."""

from __future__ import annotations

import copy
import dataclasses
import datetime
import logging
import os
import textwrap
import warnings
from typing import TYPE_CHECKING, Any, Callable, Dict, Iterable, List, Optional, Sequence, Tuple, Union, cast

import torch
import yahp as hp
from torchmetrics import Metric, MetricCollection

import composer
from composer.algorithms import AlgorithmHparams, get_algorithm_registry
from composer.callbacks import (CallbackHparams, EarlyStopperHparams, GradMonitorHparams, LRMonitorHparams,
                                MemoryMonitorHparams, MLPerfCallbackHparams, SpeedMonitorHparams,
                                ThresholdStopperHparams)
from composer.core import DataSpec, Evaluator, Event, Precision, State, Time
from composer.core.types import JSON, PyTorchScheduler
from composer.datasets import DataLoaderHparams, DatasetHparams
from composer.datasets.dataset_registry import get_dataset_registry
from composer.datasets.evaluator import EvaluatorHparams
from composer.loggers import LoggerDestinationHparams, logger_registry
from composer.loggers.logger import LogLevel
from composer.models import (BERTForClassificationHparams, BERTHparams, DeepLabV3Hparams, EfficientNetB0Hparams,
                             GPT2Hparams, MnistClassifierHparams, ModelHparams, ResNetCIFARHparams, ResNetHparams,
                             SSDHparams, TimmHparams, UnetHparams, ViTSmallPatch16Hparams)
from composer.models.base import ComposerModel
from composer.optim import (AdamHparams, AdamWHparams, ComposerScheduler, ConstantSchedulerHparams,
                            CosineAnnealingSchedulerHparams, CosineAnnealingWarmRestartsSchedulerHparams,
                            CosineAnnealingWithWarmupSchedulerHparams, DecoupledAdamWHparams, DecoupledSGDWHparams,
                            ExponentialSchedulerHparams, LinearSchedulerHparams, LinearWithWarmupSchedulerHparams,
                            MultiStepSchedulerHparams, MultiStepWithWarmupSchedulerHparams, OptimizerHparams,
                            PolynomialSchedulerHparams, PolynomialWithWarmupSchedulerHparams, RAdamHparams,
                            RMSpropHparams, SchedulerHparams, SGDHparams, StepSchedulerHparams)
from composer.profiler.profiler_hparams import ProfilerHparams
from composer.trainer.ddp import DDPSyncStrategy
from composer.trainer.devices import CPUDeviceHparams, DeviceHparams, GPUDeviceHparams
from composer.trainer.trainer import Trainer
from composer.utils import dist, reproducibility
from composer.utils.object_store import LibcloudObjectStoreHparams

if TYPE_CHECKING:
    from typing import TypedDict
else:
    TypedDict = object  # TypedDict is not available on python 3.7

# Specifically excluding `FitKwargs` and `EvalKwargs` from `__all__` and documentation
# They exist purely for pyright and should never need
__all__ = ["TrainerHparams", "FitHparams", "EvalHparams", "ExperimentHparams"]

Scheduler = Union[ComposerScheduler, PyTorchScheduler]

optimizer_registry = {
    "adam": AdamHparams,
    "adamw": AdamWHparams,
    "decoupled_adamw": DecoupledAdamWHparams,
    "radam": RAdamHparams,
    "sgd": SGDHparams,
    "decoupled_sgdw": DecoupledSGDWHparams,
    "rmsprop": RMSpropHparams,
}

scheduler_registry = {
    "step": StepSchedulerHparams,
    "multistep": MultiStepSchedulerHparams,
    "exponential": ExponentialSchedulerHparams,
    "linear_decay": LinearSchedulerHparams,
    "cosine_decay": CosineAnnealingSchedulerHparams,
    "cosine_warmrestart": CosineAnnealingWarmRestartsSchedulerHparams,
    "constant": ConstantSchedulerHparams,
    "polynomial": PolynomialSchedulerHparams,
    "multistep_with_warmup": MultiStepWithWarmupSchedulerHparams,
    "linear_decay_with_warmup": LinearWithWarmupSchedulerHparams,
    "cosine_decay_with_warmup": CosineAnnealingWithWarmupSchedulerHparams,
    "poly_decay_with_warmup": PolynomialWithWarmupSchedulerHparams,
}

model_registry = {
    "unet": UnetHparams,
    "ssd": SSDHparams,
    "deeplabv3": DeepLabV3Hparams,
    "efficientnetb0": EfficientNetB0Hparams,
    "resnet_cifar": ResNetCIFARHparams,
    "resnet": ResNetHparams,
    "mnist_classifier": MnistClassifierHparams,
    "gpt2": GPT2Hparams,
    "bert": BERTHparams,
    "bert_classification": BERTForClassificationHparams,
    "timm": TimmHparams,
    "vit_small_patch16": ViTSmallPatch16Hparams
}

dataset_registry = get_dataset_registry()

algorithms_registry = get_algorithm_registry()

callback_registry = {
    "speed_monitor": SpeedMonitorHparams,
    "lr_monitor": LRMonitorHparams,
    "grad_monitor": GradMonitorHparams,
    "memory_monitor": MemoryMonitorHparams,
    "mlperf": MLPerfCallbackHparams,
    "early_stopper": EarlyStopperHparams,
    "threshold_stopper": ThresholdStopperHparams,
}

device_registry = {
    "gpu": GPUDeviceHparams,
    "cpu": CPUDeviceHparams,
}

evaluator_registry = {"evaluator": EvaluatorHparams}


def _initialize_dataloader(
    dataset_hparams: Optional[DatasetHparams],
    dataloader_label: str,
    batch_size: Optional[int],
    subset_num_batches: Optional[int],
    dataloader_hparams: DataLoaderHparams,
):
    """Helper method to validate dataloader arguments and initialize the dataloader."""
    dataloader = None
    if dataset_hparams is not None:
        if batch_size is None:
            raise ValueError(
                f"The batch size for {dataloader_label} must be specified if the {dataloader_label} dataset is specified"
            )

        train_device_batch_size = batch_size // dist.get_world_size()
        if dataset_hparams.shuffle and subset_num_batches is not None:
            warnings.warn(
                (f"SubsetNumBatchesWarning: When specifying `subset_num_batches` for the {dataloader_label} dataset, "
                 f"dataset_hparams.shuffle should be set to False. "
                 "Otherwise, each epoch may load a different subset of samples."))
        dataloader = dataset_hparams.initialize_object(train_device_batch_size, dataloader_hparams)
    return dataloader


def _initialize_eval_dataloader(
    model: ComposerModel,
    eval_dataset_hparams: Optional[DatasetHparams],
    evaluators: Optional[List[EvaluatorHparams]],
    eval_batch_size: Optional[int],
    eval_subset_num_batches: Optional[int],
    dataloader_hparams: DataLoaderHparams,
):
    """Helper method to evaluation arguments and initialize the eval_dataloader."""
    eval_dataloader = None
    if eval_dataset_hparams is not None and evaluators is not None:
        raise ValueError(
            "Either `eval_dataset` or `evaluators` should be specified. It is not permitted to specify both.")
    if eval_dataset_hparams is not None:
        eval_dataloader = _initialize_dataloader(
            eval_dataset_hparams,
            "eval",
            eval_batch_size,
            eval_subset_num_batches,
            dataloader_hparams,
        )
    if evaluators is not None:
        eval_device_batch_size = (eval_batch_size or 0) // dist.get_world_size()
        eval_dataloader = [
            evaluator.initialize_object(model, eval_device_batch_size, dataloader_hparams) for evaluator in evaluators
        ]
        for evaluator in evaluators:
            if evaluator.eval_dataset.shuffle and eval_subset_num_batches is not None:
                warnings.warn(("SubsetNumBatchesWarning: When specifying eval_subset_num_batches, "
                               f"(set to {eval_subset_num_batches}), evaluator.dataloader.shuffle "
                               f"(for Evaluator: '{evaluator.label}') should be set to False. Otherwise, "
                               "each evaluation epoch may load a different subset of samples."))
    return eval_dataloader


@dataclasses.dataclass
class TrainerHparams(hp.Hparams):
    """Params for instantiating the :class:`.Trainer`.

    .. seealso:: The documentation for the :class:`.Trainer`.

    Args:
        model (ModelHparams): Hparams for constructing the model to train.

            .. seealso:: :mod:`composer.models` for models built into Composer.

        dataloader (DataLoaderHparams): Hparams used for constructing the dataloader which will be used
            for loading the train dataset and (if provided) the validation dataset.

        train_dataset (DatasetHparams): Hparams used to construct the dataset used for training.

            .. seealso:: :mod:`composer.datasets` for datasets built into Composer.
        train_dataloader_label (str): See :class:`.Trainer`.
        train_batch_size (int): The optimization batch size to use for training. This is the total batch
            size that is used to produce a gradient for the optimizer update step.
        train_subset_num_batches (int, optional): See :class:`.Trainer`.
        compute_training_metrics (bool, optional): See :class:`.Trainer`.

        max_duration (str): The maximum duration to train as a str (e.g. ``1ep``, or ``10ba``).
            Will be converted to a :class:`~composer.core.Time` object.

            .. seealso:: :class:`~composer.core.Time` for more details on time construction.

        algorithms (List[AlgorithmHparams], optional): The algorithms to use during training. (default: ``[]``)

            .. seealso:: :mod:`composer.algorithms` for the different algorithms built into Composer.

        optimizers (OptimizerHparams, optional): The hparams for constructing the optimizer. (default: ``None``)

            .. seealso:: :class:`.Trainer` for the default optimizer behavior when ``None`` is provided.

            .. seealso:: :mod:`composer.optim` for the different optimizers built into Composer.
        schedulers (List[SchedulerHparams], optional): The learning rate schedulers. (default: ``[]``).

            .. seealso:: :class:`.Trainer` for the default scheduler behavior when ``[]`` is provided.

            .. seealso:: :mod:`composer.optim.scheduler` for the different schedulers built into Composer.
        scale_schedule_ratio (float, optional): See :class:`.Trainer`.
        step_schedulers_every_batch (bool, optional): See :class:`.Trainer`.

        val_dataset (DatasetHparams, optional): Hparams for constructing the dataset used for evaluation.
            (default: ``None``)

            .. seealso:: :mod:`composer.datasets` for datasets built into Composer.
        evaluators (List[EvaluatorHparams], optional): Hparams for constructing evaluators to be used during the
            eval loop. Evaluators should be used when evaluating one or more specific metrics across one
            or more datasets. (default: ``None``)

            .. seealso:: :class:`~composer.core.evaluator.Evaluator` for more details on evaluators.
        eval_batch_size (int, optional): The batch size to use for evaluation. Must be provided if one of
            ``val_dataset`` or ``evaluators`` is set. (default: ``None``)
        eval_interval (str, optional): See :class:`.Trainer`.
        eval_subset_num_batches (int, optional): See :class:`.Trainer`.

        callbacks (List[CallbackHparams], optional): Hparams to construct the callbacks to
            run during training. (default: ``[]``)

            .. seealso:: :mod:`composer.callbacks` for the different callbacks built into Composer.

        loggers (List[LoggerDestinationHparams], optional): Hparams for constructing the destinations
            to log to. (default: ``[]``)

            .. seealso:: :mod:`composer.loggers` for the different loggers built into Composer.
        run_name (str, optional): See :class:`.Trainer`.
        progress_bar (bool, optional): See :class:`.Trainer`.
        log_to_console (bool, optional): See :class:`.Trainer`.
        console_log_level (bool, optional): See :class:`.Trainer`.
        console_stream (bool, optional): See :class:`.Trainer`.
        python_log_level (str): The Python log level to use for log statements in the :mod:`composer`
            module. (default: ``INFO``)

            .. seealso:: The :mod:`logging` module in Python.

        load_path (str, optional): See :class:`.Trainer`.
        load_object_store (LibcloudObjectStore, optional): See :class:`.Trainer`. Both ``load_logger_destination`` and
            ``load_object_store`` should not be provided since there can only be one location to load from.
        load_logger_destination (LoggerDestination, optional): Used to specify a ``LoggerDestination`` for
            ``load_object_store`` in :class:`.Trainer` as Hparams doesn't support a Union type for those objects. Both
            ``load_logger_destination`` and ``load_object_store`` should not be provided since there can only be one location
            to load from.
        load_weights_only (bool, optional): See :class:`.Trainer`.
        load_strict_model_weights (bool, optional): See :class:`.Trainer`.
        load_chunk_size (int, optional): See :class:`.Trainer`.
        load_progress_bar (bool, optional): See :class:`.Trainer`.

        save_folder (str, optional): See :class:`~composer.callbacks.checkpoint_saver.CheckpointSaver`.
        save_filename (str, optional): See :class:`~composer.callbacks.checkpoint_saver.CheckpointSaver`.
        save_artifact_name (str, optional): See :class:`~composer.callbacks.checkpoint_saver.CheckpointSaver`.
        save_latest_filename (str, optional): See
            :class:`~composer.callbacks.checkpoint_saver.CheckpointSaver`.
        save_latest_artifact_name (str, optional): See :class:`~composer.callbacks.checkpoint_saver.CheckpointSaver`.
        save_overwrite (str, optional): See :class:`~composer.callbacks.checkpoint_saver.CheckpointSaver`.
        save_weights_only (bool, optional): See :class:`~composer.callbacks.checkpoint_saver.CheckpointSaver`.
        save_interval (str, optional): See
            :class:`~composer.callbacks.callback_hparams.CheckpointSaverHparams`.
        save_num_checkpoints_to_keep (int, optional): See :class:`~composer.callbacks.checkpoint_saver.CheckpointSaver`.
        autoresume (bool, optional): See :class:`.Trainer`.

        deepspeed (Dict[str, JSON], optional): If set to a dict will be used for as the DeepSpeed
            config for training  (see :class:`.Trainer` for more details). If ``None`` (the default), DeepSpeed will not
            be used.

        device (DeviceHparams, optional): Hparams for constructing the device used for training.
            (default: ``None``)
        precision (Precision, optional): See :class:`.Trainer`.
        grad_accum (int, optional): See :class:`.Trainer`.

        seed (int, optional): See :class:`.Trainer`.
        deterministic_mode (bool, optional): See :class:`.Trainer`.

        dist_timeout (float, optional): See :class:`.Trainer`.
        ddp_sync_strategy (DDPSyncStrategy, optional): See :class:`.Trainer`.

        grad_clip_norm (float, optional): See :class:`.Trainer`.

        profiler (ProfilerHparams, optional): Profiler hyperparameters.
    """

    hparams_registry = {  # type: ignore
        "algorithms": algorithms_registry,
        "optimizers": optimizer_registry,
        "schedulers": scheduler_registry,
        "loggers": logger_registry,
        "load_logger_destination": logger_registry,
        "model": model_registry,
        "train_dataset": dataset_registry,
        "val_dataset": dataset_registry,
        "callbacks": callback_registry,
        "device": device_registry,
        "evaluators": evaluator_registry,
    }

    model: ModelHparams = hp.required(doc="model")

    # Shared data
    datadir: Optional[str] = hp.optional(
        doc=(("Datadir to apply for both the training and validation datasets. If specified, "
              "it will override train_dataset.datadir and val_dataset.datadir.")),
        default=None,
    )
    dataloader: DataLoaderHparams = hp.optional(doc="dataloader hparams", default=DataLoaderHparams())

    # Train Data
    train_dataset: Optional[DatasetHparams] = hp.optional(doc="Training dataset hparams", default=None)
    train_dataloader_label: str = hp.optional(doc="Train dataset label", default="train")
    train_batch_size: Optional[int] = hp.optional(
        doc="batch size for each optimization step, across all devices and gradient accumulations.",
        default=None,
    )
    train_subset_num_batches: int = hp.optional(
        doc="If specified, finish every epoch early after training on this many batches.",
        default=-1,
    )
    compute_training_metrics: bool = hp.optional(doc="Log validation metrics on training data", default=False)

    # Stopping Conditions
    max_duration: Optional[Union[str, int]] = hp.optional(
        doc="Time string for the maximum training duration (e.g., 90ep)",
        default=None,
    )

    # Algorithms
    algorithms: List[AlgorithmHparams] = hp.optional(doc="Algorithms", default_factory=list)

    # Optimizer and Scheduler
<<<<<<< HEAD
    optimizers: Optional[OptimizerHparams] = hp.optional(doc="Optimizer to use", default=None)
=======
    optimizer: Optional[OptimizerHparams] = hp.optional(doc="Optimizer to use", default=None)

>>>>>>> 830df3cc
    schedulers: List[SchedulerHparams] = hp.optional(doc="Schedulers", default_factory=list)

    scale_schedule_ratio: float = hp.optional(
        doc="Ratio by which to scale the training duration and learning rate schedules.",
        default=1.0,
    )
    step_schedulers_every_batch: Optional[bool] = hp.optional(
        doc="Whether schedulers will update after every optimizer step (True), or every epoch (False).",
        default=None,
    )

    # Evaluation
    val_dataset: Optional[DatasetHparams] = hp.optional(doc="Validation dataset hparams", default=None)
    evaluators: Optional[List[EvaluatorHparams]] = hp.optional(doc="Evaluators", default=None)
    eval_batch_size: Optional[int] = hp.optional(doc="batch size to use for each evaluation step", default=None)
    eval_interval: Union[int, str] = hp.optional(
        doc="Time string or integers in epochs for the evaluation interval. Defaults to 1 (every epoch)",
        default=1,
    )
    eval_subset_num_batches: int = hp.optional(
        doc="If specified, stop each evaluation after this many batches.",
        default=-1,
    )

    # Callbacks
    callbacks: List[CallbackHparams] = hp.optional(doc="Callback hparams", default_factory=list)

    # Logging
    loggers: List[LoggerDestinationHparams] = hp.optional(doc="loggers to use", default_factory=list)
    run_name: Optional[str] = hp.optional("Experiment name", default=None)
    progress_bar: bool = hp.optional("Whether to show a progress bar.", default=True)
    log_to_console: Optional[bool] = hp.optional("Whether to print log statements to the console.", default=None)
    console_log_level: LogLevel = hp.optional("The maximum log level for console logging.", default=LogLevel.EPOCH)
    console_stream: str = hp.optional(
        doc="The stream at which to write the progress bar and log statements.",
        default="stderr",
    )
    python_log_level: str = hp.optional(doc="Python loglevel to use composer", default="INFO")

    # Load Checkpoint
    load_path: Optional[str] = hp.optional(
        doc=((
            "If specified, the path to an existing checkpoint file "
            "(if the checkpoint is on the local disk) or the object name for the checkpoint "
            "(if the checkpoint is in a cloud bucket). Set to None (the default) to skip loading from a checkpoint.")),
        default=None,
    )
<<<<<<< HEAD
    load_object_store: Optional[LibcloudObjectStoreHparams] = hp.optional(
=======
    load_ignore_model_keys: Optional[List[str]] = hp.optional(doc=textwrap.dedent("""\
        Whether to ignore certain model keys from the checkpoint.
        For example, keys that might have mismatched shapes."""),
                                                              default=None)
    load_object_store: Optional[ObjectStoreHparams] = hp.optional(
>>>>>>> 830df3cc
        doc=(("If the checkpoint is in an object store (i.e. AWS S3 or Google Cloud Storage), the parameters for "
              "connecting to the cloud provider object store. Otherwise, if the checkpoint is a local filepath, "
              "leave blank. This parameter has no effect if `load_path` is not specified.")),
        default=None)
    load_logger_destination: Optional[LoggerDestinationHparams] = hp.optional(
        ("Alternative argument to `load_object_store` to support loading from a logger destination. This parameter "
         "has no effect if `load_path` is not specified or `load_object_store` is specified, which will be "
         "used instead of this."),
        default=None)
    load_weights_only: bool = hp.optional(
        doc=(("Whether to only load the weights from the model. "
              "This parameter has no effect if `load_path`is not specified.")),
        default=False,
    )
    load_strict_model_weights: bool = hp.optional(
        doc=(("Ensure that the set of checkpoint weights in the checkpoint and model must exactly match. "
              "This parameter has no effect if `load_path` is not specified.")),
        default=False,
    )

    load_chunk_size: int = hp.optional(
        doc=(("Chunk size (in bytes) to use when downloading checkpoints. "
              "This parameter has no effect if `load_path` is not specified or it is a local file path.")),
        default=1_048_576,
    )
    load_progress_bar: bool = hp.optional(
        doc=(("Whether to show a progress bar when downloading checkpoints. "
              "This parameter has no effect if `load_path` is not specified or it is a local file path.")),
        default=True,
    )

    # Save Checkpoint
    save_folder: Optional[str] = hp.optional(doc="Checkpoint folder format string.", default=None)
    save_filename: str = hp.optional(doc="Checkpoint name format string.", default="ep{epoch}-ba{batch}-rank{rank}")
    save_artifact_name: str = hp.optional(
        doc="Checkpoint artifact name format",
        default="{run_name}/checkpoints/ep{epoch}-ba{batch}-rank{rank}",
    )
    save_latest_filename: str = hp.optional(
        doc="Latest checkpoint symlink format string.",
        default="latest-rank{rank}",
    )
    save_latest_artifact_name: str = hp.optional(
        doc="Checkpoint symlink artifact name format",
        default="{run_name}/checkpoints/latest-rank{rank}",
    )
    save_overwrite: bool = hp.optional("Whether to override existing checkpoints.", default=False)
    save_weights_only: bool = hp.optional("Whether to save only checkpoint weights", default=False)
    save_interval: str = hp.optional(
        doc=(("Checkpoint interval or path to a `(State, Event) -> bool` function returning whether a checkpoint "
              "should be saved.")),
        default="1ep",
    )
    save_num_checkpoints_to_keep: int = hp.optional(
        doc="Number of checkpoints to persist locally. Set to -1 to never delete checkpoints.",
        default=-1,
    )
    mnli_mid_training: bool = hp.optional("Whether to enable MNLI checkpoints for mid-training.", default=False)

    # Graceful Resumption
    autoresume: bool = hp.optional(doc=(("Whether or not to enable autoresume, which allows for stopping and resuming "
                                         "training. This parameter requires ``save_folder`` and ``run_name`` to "
                                         "be specified and ``save_overwrite`` to be ``False``. ")),
                                   default=False)

    # DeepSpeed
    deepspeed_config: Optional[Dict[str, JSON]] = hp.optional(doc="Configuration for DeepSpeed.", default=None)

    # System/Numerics
    device: Optional[DeviceHparams] = hp.optional(doc="Device Parameters", default=None)
    precision: Optional[Precision] = hp.optional(doc="Precision to use for training", default=None)
    grad_accum: Union[int, str] = hp.optional(
        doc=(("Determines the number of microbatches to split a per-gpu batch into, "
              "used to compensate for low-memory-capacity devices. If set to auto, "
              "dynamically increases grad_accum if microbatch size is too large for "
              "GPU. Defaults to ``1``")),
        default=1,
    )

    # Reproducibility
    seed: Optional[int] = hp.optional(default=None, doc="random seed to set")
    deterministic_mode: bool = hp.optional(
        doc=(("Run the model deterministically. Experimental. Performance "
              "degradations expected. Certain Torch modules may not have "
              "deterministic implementations, which will result in a crash.")),
        default=False,
    )

    # Distributed
    dist_timeout: float = hp.optional(
        doc="Timeout, in seconds, for initializing the distributed process group.",
        default=300.0,
    )
    ddp_sync_strategy: Optional[DDPSyncStrategy] = hp.optional(
        doc=(("The strategy for synchronizing DDP. Default value ``None`` causes the "
              "trainer to auto-select a value depending on what algorithms are used.")),
        default=None,
    )

    # Grad Clip Norm
    grad_clip_norm: float = hp.optional(
        default=-1.0,
        doc='The norm to clip gradient magnitudes to. Default: -1 (no clip)',
    )

    # Profiling
    profiler: Optional[ProfilerHparams] = hp.optional(doc="Profiler parameters", default=None)

    def validate(self):
        super().validate()

        if self.deepspeed_config is not None:
            self.deepspeed_config["steps_per_print"] = cast(int, self.deepspeed_config.get("steps_per_print", 1e20))

            if "zero_optimization" in self.deepspeed_config:
                zero_stage = cast(dict, self.deepspeed_config["zero_optimization"]).get("stage", 0)
            else:
                zero_stage = 0

            if self.deterministic_mode and zero_stage > 0:
                raise ValueError("Deepspeed with zero stage > 0 is not compatible with deterministic mode")

            if isinstance(self.device, CPUDeviceHparams):
                raise ValueError("Training on CPUs is not supported with DeepSpeed.")

        world_size = dist.get_world_size()

        if self.train_batch_size is not None and self.train_batch_size % world_size != 0:
            raise ValueError(
                f"Batch size ({self.train_batch_size}) not divisible by the total number of processes ({world_size}).")

        val_dataset_exists = self.val_dataset is not None
        evaluators_exist = self.evaluators is not None and len(self.evaluators) > 0
        if val_dataset_exists and evaluators_exist:
            raise ValueError("Either val_dataset or evaluators should be set, but not both.")

        if (val_dataset_exists or evaluators_exist) and self.eval_batch_size is None:
            raise ValueError("eval_batch_size must be specified if val_dataset or evaluators are specified.")

        if self.eval_batch_size is not None and self.eval_batch_size % world_size != 0:
            raise ValueError(
                f"Eval batch size ({self.eval_batch_size}) not divisible by the total number of processes ({world_size})."
            )

        if self.scale_schedule_ratio <= 0:
            raise ValueError("scale_schedule_ratio must be a positive value.")

        if (isinstance(self.grad_accum, str) and self.grad_accum != "auto") or (isinstance(self.grad_accum, int) and
                                                                                self.grad_accum < 1):
            raise ValueError('grad_accum must be "auto" or an int greater than or equal to 1.')

    def initialize_object(self) -> Trainer:
        self.validate()

        # Set the Python LogLevel for Composer
        import composer
        logging.getLogger(composer.__name__).setLevel(self.python_log_level)

        # Device
        device_hparams = self.device
        if device_hparams is None:
            device_hparams = GPUDeviceHparams() if torch.cuda.is_available() else CPUDeviceHparams()
        device = device_hparams.initialize_object()

        # Distributed
        # Initialized here so it is available within dataloaders
        if dist.get_world_size() > 1:
            dist.initialize_dist(device.dist_backend, datetime.timedelta(seconds=self.dist_timeout))

        # Reproducibility
        seed = self.seed if self.seed else reproducibility.get_random_seed()
        # need to set seed before model initialization for determinism
        # don't need to set different seeds per process since only the rank 0 initialization is used
        # Algorithms should not use the `seed` on `__init__` but rather on `Event.INIT`, which occurs
        # after the seed was properly distributed across ranks to ensure checkpoint compatibility
        reproducibility.seed_all(seed)

        # The model
        model = self.model.initialize_object()

        # Loggers, Callbacks, and Algorithms
        loggers = [x.initialize_object() for x in self.loggers]
        callbacks = [x.initialize_object() for x in self.callbacks]
        algorithms = [x.initialize_object() for x in self.algorithms]

        # Train dataloader
        train_dataloader = _initialize_dataloader(self.train_dataset, self.train_dataloader_label,
                                                  self.train_batch_size, self.train_subset_num_batches, self.dataloader)

        # Evaluation
        eval_dataloader = _initialize_eval_dataloader(
            model,
            self.val_dataset,
            self.evaluators,
            self.eval_batch_size,
            self.eval_subset_num_batches,
            self.dataloader,
        )

        # Optimizers and Schedulers
        optimizer = self.optimizers.initialize_object(model.parameters()) if self.optimizers is not None else None
        schedulers = [scheduler.initialize_object() for scheduler in self.schedulers]

        load_object_store = None
        if self.load_object_store is not None and self.load_logger_destination is not None:
            raise ValueError(
                "load_object_store and load_logger_destination cannot both be non-None. Please provide only one location to load from."
            )
        elif self.load_object_store is not None:
            load_object_store = self.load_object_store.initialize_object()
        elif self.load_logger_destination is not None:
            load_object_store = self.load_logger_destination.initialize_object()

        trainer = Trainer(
            # Model
            model=model,

            # Train Data
            train_dataloader=train_dataloader,
            train_dataloader_label=self.train_dataloader_label,
            compute_training_metrics=self.compute_training_metrics,
            train_subset_num_batches=self.train_subset_num_batches,

            # Stopping Condition
            max_duration=self.max_duration,

            # Algorithms
            algorithms=algorithms,

            # Optimizers and Schedulers
            optimizers=optimizer,
            schedulers=schedulers,
            scale_schedule_ratio=self.scale_schedule_ratio,
            step_schedulers_every_batch=self.step_schedulers_every_batch,

            # Evaluation
            eval_dataloader=eval_dataloader,
            eval_interval=self.eval_interval,
            eval_subset_num_batches=self.eval_subset_num_batches,

            # Callbacks
            callbacks=callbacks,

            # Logging
            loggers=loggers,
            run_name=self.run_name,
            progress_bar=self.progress_bar,
            log_to_console=self.log_to_console,
            console_log_level=self.console_log_level,
            console_stream=self.console_stream,

            # Checkpoint Loading
            load_path=self.load_path,
            load_object_store=load_object_store,
            load_weights_only=self.load_weights_only,
<<<<<<< HEAD
            load_strict_model_weights=self.load_strict_model_weights,
=======
            load_ignore_model_keys=self.load_ignore_model_keys,
            load_strict=self.load_strict_model_weights,
>>>>>>> 830df3cc
            load_chunk_size=self.load_chunk_size,
            load_progress_bar=self.load_progress_bar,

            # Checkpoint Saving
            save_folder=self.save_folder,
            save_overwrite=self.save_overwrite,
            save_filename=self.save_filename,
            save_latest_filename=self.save_latest_filename,
            save_artifact_name=self.save_artifact_name,
            save_interval=self.save_interval,
            save_weights_only=self.save_weights_only,
            save_num_checkpoints_to_keep=self.save_num_checkpoints_to_keep,
            mnli_mid_training=self.mnli_mid_training,

            # Graceful Resumption
            autoresume=self.autoresume,

            # DeepSpeed
            deepspeed_config=self.deepspeed_config,

            # System/Numerics
            device=device,
            precision=self.precision,
            grad_accum=self.grad_accum,

            # Reproducibility
            seed=seed,
            deterministic_mode=self.deterministic_mode,

            # Distributed
            dist_timeout=self.dist_timeout,
            ddp_sync_strategy=self.ddp_sync_strategy,

            # Grad Clip Norm
            grad_clip_norm=self.grad_clip_norm,

            # Profiler
            profiler=None if self.profiler is None else self.profiler.initialize_object(),
        )

        return trainer

    @classmethod
    def load(cls, model: str) -> TrainerHparams:
        model_hparams_file = os.path.join(
            os.path.dirname(composer.__file__),
            "yamls",
            "models",
            f"{model}.yaml",
        )
        trainer_hparams = TrainerHparams.create(model_hparams_file, cli_args=False)
        assert isinstance(trainer_hparams, TrainerHparams), "trainer hparams should return an instance of self"
        return trainer_hparams


class FitKwargs(TypedDict):
    """Typing annotation for kwargs that can be passed into :meth:`.Trainer.fit`.

    :meta private:
    """
    train_dataloader: Optional[Union[Iterable, DataSpec, Dict[str, Any]]]
    train_dataloader_label: str
    train_subset_num_batches: Optional[int]
    compute_training_metrics: Optional[bool]

    # Timing
    reset_time: bool
    duration: Optional[Union[int, str, Time[int]]]

    # Schedulers
    schedulers: Optional[Union[Scheduler, Sequence[Scheduler]]]
    scale_schedule_ratio: float
    step_schedulers_every_batch: Optional[bool]

    # Evaluation
    eval_dataloader: Optional[Union[Iterable, DataSpec, Evaluator, Sequence[Evaluator]]]
    eval_subset_num_batches: int
    eval_interval: Union[int, str, Time, Callable[[State, Event], bool]]

    # Numerics
    grad_accum: Optional[Union[int, str]]
    precision: Optional[Union[str, Precision]]

    # Grad Clipping
    grad_clip_norm: Optional[float]


@dataclasses.dataclass
class FitHparams(hp.Hparams):
    """Hyperparameters to describe a call to :meth:`.Trainer.fit`.

    Args:
        train_dataset (DatasetHparams, optional): Train dataset hyperparameters.
        train_batch_size (int, optional): The optimization batch size for the training dataset.
        train_dataloader_label (str, optional): See :meth:`.Trainer.fit`.
        train_subset_num_batches (int, optional): See :meth:`.Trainer.fit`.
        compute_training_metrics (bool, optional): See :meth:`.Trainer.fit`.
        reset_time (bool, optional): See :meth:`.Trainer.fit`.
        duration (int | str, optional): See :meth:`.Trainer.fit`.
        schedulers (List[SchedulerHparams], optional): Scheduler hyperparameters.
        scale_schedule_ratio (float, optional): See :meth:`.Trainer.fit`.
        step_schedulers_every_batch (bool, optional): See :meth:`.Trainer.fit`.
        eval_dataset (DatasetHparams, optional): Validation dataset hyperameters.
            Cannot be specified with ``evaluators``.
        evaluators (EvaluatorHparams, optional): Evaluator hyperparameters.
            Cannot be specified with ``eval_dataset``.
        eval_batch_size (int, optional): See :meth:`.Trainer.fit`.
        eval_interval (int | str, optional): See :meth:`.Trainer.fit`.
        eval_subset_num_batches (int, optional): See :meth:`.Trainer.fit`.
        precision (Precision, optional): See :meth:`.Trainer.fit`.
        grad_accum (int, optional): See :meth:`.Trainer.fit`.
        grad_clip_norm (float, optional): See :meth:`.Trainer.fit`.
    """

    hparams_registry = {
        "train_dataset": dataset_registry,
        "schedulers": scheduler_registry,
        "eval_dataset": dataset_registry,
    }
    # Train dataloader
    train_dataset: Optional[DatasetHparams] = hp.required("Train dataset")
    train_batch_size: Optional[int] = hp.optional(
        doc="batch size for each optimization step, across all devices and gradient accumulations.",
        default=None,
    )
    train_dataloader_label: str = hp.optional("Train dataloader label", default="train")
    train_subset_num_batches: Optional[int] = hp.optional("Train subset num batches", default=None)
    compute_training_metrics: Optional[bool] = hp.optional("Whether to compute training metrics", default=None)

    # Timing
    reset_time: bool = hp.optional("Whether to reset the time", default=False)
    duration: Optional[Union[int, str]] = hp.optional("Duration", default=None)

    # Schedulers
    schedulers: Optional[List[SchedulerHparams]] = hp.optional(doc="Schedulers", default=None)
    scale_schedule_ratio: float = hp.optional(
        doc="Ratio by which to scale the training duration and learning rate schedules.",
        default=1.0,
    )
    step_schedulers_every_batch: Optional[bool] = hp.optional(
        doc="Whether schedulers will update after every optimizer step (True), or every epoch (False).",
        default=None,
    )

    # Evaluation
    eval_dataset: Optional[DatasetHparams] = hp.optional(doc="Validation dataset hparams", default=None)
    evaluators: Optional[List[EvaluatorHparams]] = hp.optional(doc="Evaluators", default=None)
    eval_batch_size: Optional[int] = hp.optional(doc="batch size to use for each evaluation step", default=None)
    eval_interval: Union[int, str] = hp.optional(
        doc="Time string for the evaluation interval. Defaults to 1 (every epoch)",
        default=1,
    )
    eval_subset_num_batches: int = hp.optional(
        doc="If specified, stop each evaluation after this many batches.",
        default=-1,
    )

    # Numerics
    precision: Optional[Precision] = hp.optional(doc="Precision to use for training", default=None)
    grad_accum: Optional[Union[int, str]] = hp.optional(
        doc=(("Determines the number of microbatches to split a per-gpu batch into, "
              "used to compensate for low-memory-capacity devices. If set to auto, "
              "dynamically increases grad_accum if microbatch size is too large for "
              "GPU. Defaults to ``None``")),
        default=None,
    )

    # Grad Clipping
    grad_clip_norm: Optional[float] = hp.optional(
        default=None,
        doc='The norm to clip gradient magnitudes to. Default: None',
    )

    def initialize_object(self, model: ComposerModel, dataloader_hparams: DataLoaderHparams) -> FitKwargs:
        """Construct a kwargs dictionary that can be unpacked and passed into :meth:`.Trainer.fit`.

        Args:
            model (ComposerModel): The model.
            dataloader_hparams (DataLoaderHparams): The dataloader hyperparameters.

        Returns:
            FitKwargs: A kwargs dictionary that can be unpacked and passed into :meth:`.Trainer.fit`.
        """
        # Train DataLoader
        train_dataloader = _initialize_dataloader(
            dataset_hparams=self.train_dataset,
            dataloader_label=self.train_dataloader_label,
            batch_size=self.train_batch_size,
            subset_num_batches=self.train_subset_num_batches,
            dataloader_hparams=dataloader_hparams,
        )

        # Eval dataloader
        eval_dataloader = _initialize_eval_dataloader(
            model=model,
            eval_dataset_hparams=self.eval_dataset,
            evaluators=self.evaluators,
            eval_batch_size=self.eval_batch_size,
            eval_subset_num_batches=self.eval_subset_num_batches,
            dataloader_hparams=dataloader_hparams,
        )
        # Schedulers
        schedulers = None
        if self.schedulers is not None:
            schedulers = [scheduler.initialize_object() for scheduler in self.schedulers]

        return {
            "train_dataloader": train_dataloader,
            "train_dataloader_label": self.train_dataloader_label,
            "train_subset_num_batches": self.train_subset_num_batches,
            "compute_training_metrics": self.compute_training_metrics,
            "reset_time": self.reset_time,
            "duration": self.duration,
            "schedulers": schedulers,
            "scale_schedule_ratio": self.scale_schedule_ratio,
            "step_schedulers_every_batch": self.step_schedulers_every_batch,
            "eval_dataloader": eval_dataloader,
            "eval_subset_num_batches": self.eval_subset_num_batches,
            "eval_interval": self.eval_interval,
            "grad_accum": self.grad_accum,
            "precision": self.precision,
            "grad_clip_norm": self.grad_clip_norm,
        }


class EvalKwargs(TypedDict):
    """Typing annotation for kwargs that can be passed into :meth:`.Trainer.eval`.

    :meta private:
    """
    dataloader: Union[Iterable, DataSpec, dict]
    dataloader_label: str
    metrics: Union[Metric, MetricCollection]
    subset_num_batches: int
    log_level: Union[str, LogLevel]


@dataclasses.dataclass
class EvalHparams(hp.Hparams):
    """Hyperparameters to describe a call to :meth:`.Trainer.eval`.

    Args:
        dataset (DatasetHparams): Dataset hyperparameters.
        batch_size (int): The evaluation batch size across all workers.
        dataloader_label (str, optional): See :meth:`.Trainer.eval`.
        subset_num_batches (int, optional): See :meth:`.Trainer.eval`.
        log_level (LogLevel, optional): See :meth:`.Trainer.eval`.
        metric_names (List[str], optional): Name of the metrics for the evaluator. (default: ``None``)

            Can be a :mod:`torchmetrics` metric name or the class name of a metric returned by
            :meth:`.ComposerModel.metrics`.
            If None (the default), uses all metrics in the model.
    """

    hparams_registry = {
        "dataset": dataset_registry,
    }
    dataset: DatasetHparams = hp.required(doc="Validation dataset hparams")
    batch_size: int = hp.required(doc="batch size to use for each evaluation step")
    dataloader_label: str = hp.optional(doc="Dataloader label", default="eval")
    subset_num_batches: int = hp.optional(
        doc="If specified, stop each evaluation after this many batches.",
        default=-1,
    )
    log_level: LogLevel = hp.optional("The log level.", default=LogLevel.FIT)
    metric_names: Optional[List[str]] = hp.optional(
        doc=(
            "Name of the metrics for the evaluator. Can be a torchmetrics metric name or the "
            "class name of a metric returned by model.metrics(). If None (the default), uses all metrics in the model"),
        default=None,
    )

    def initialize_object(self, model: ComposerModel, dataloader_hparams: DataLoaderHparams) -> EvalKwargs:
        """Construct a kwargs dictionary that can be unpacked and passed into :meth:`.Trainer.eval`.

        Args:
            model (ComposerModel): The model.
            dataloader_hparams (DataLoaderHparams): The dataloader hyperparameters.

        Returns:
            EvalKwargs: A kwargs dictionary that can be unpacked and passed into :meth:`.Trainer.eval`.
        """
        # Dataloader
        dataloader = _initialize_dataloader(
            dataset_hparams=self.dataset,
            dataloader_label=self.dataloader_label,
            batch_size=self.batch_size,
            subset_num_batches=self.subset_num_batches,
            dataloader_hparams=dataloader_hparams,
        )
        assert dataloader is not None, "The dataloader is a required argument"

        # Metrics

        # TODO(Ravi): Cleanup this code as part of the MetricsModule. This code was copied
        # from composer/datasets/evaluator.py, but will likely be removed when the MetricsModule
        # is implemented, as the trainer will not be responsible for constructing metrics.

        # Get and copy all the model's associated evaluation metrics
        model_metrics = model.metrics(train=False)
        if isinstance(model_metrics, Metric):
            # Forcing metrics to be a MetricCollection simplifies logging results
            model_metrics = MetricCollection([model_metrics])

        # Use all the metrics from the model if no metric_names are specified
        if self.metric_names is None:
            metrics = copy.deepcopy(model_metrics)
        else:
            metrics = MetricCollection([])
            for metric_name in self.metric_names:
                try:
                    metric = model_metrics[metric_name]
                except KeyError as e:
                    raise RuntimeError((f"No metric found with the name {metric_name}. Check if this "
                                        "metric is compatible/listed in your model metrics. ")) from e
                assert isinstance(metric, Metric), "all values of a MetricCollection.__getitem__ should be a metric"
                metrics.add_metrics(copy.deepcopy(metric))
            if len(metrics) == 0:
                raise RuntimeError(("No metrics compatible with your model were added to this evaluator. "
                                    "Check that the metrics you specified are compatible/listed in your model."))

        return {
            "dataloader": dataloader,
            "dataloader_label": self.dataloader_label,
            "metrics": metrics,
            "subset_num_batches": self.subset_num_batches,
            "log_level": self.log_level,
        }


@dataclasses.dataclass
class ExperimentHparams(hp.Hparams):
    """Hyperparameters to describe an experiment.

    Unlike the :class:`.TrainerHparams`, this class allows for multiple configurations
    to :meth:`.Trainer.fit` and :meth:`.Trainer.eval` to also be specified.

    Example usage:

    .. testsetup::

        from tests.common import SimpleModelHparams, RandomClassificationDatasetHparams

        from composer.datasets import DataLoaderHparams
        from composer.trainer import ExperimentHparams, FitHparams, EvalHparams, TrainerHparams

        trainer_hparams = TrainerHparams(
            model=SimpleModelHparams(),
            dataloader=DataLoaderHparams(
                num_workers=0,
                persistent_workers=False,
                pin_memory=False,
            ),
            max_duration=1,
        )
        fit_1_hparams = FitHparams(
            train_dataset=RandomClassificationDatasetHparams(),
            train_batch_size=1,
            train_subset_num_batches=1,
            reset_time=True,
        )
        fit_2_hparams = fit_1_hparams
        eval_1_hparams = EvalHparams(
            dataset=RandomClassificationDatasetHparams(),
            batch_size=1,
            subset_num_batches=1,
        )
        eval_2_hparams = eval_1_hparams

    .. testcode::

        experiment_hparams = ExperimentHparams(
            trainer=trainer_hparams,
            fits=[fit_1_hparams, fit_2_hparams],
            evals=[eval_1_hparams, eval_2_hparams],
        )

        trainer, fits, evals = experiment_hparams.initialize_object()

        # The caller can invoke `trainer.fit(...)` and `trainer.eval(...)` in whatever
        # order or combination makes sense for the experiment.
        # In this example, all of the evaluations are run for each call to `trainer.fit(...)`.

        for fit_kwargs in fits:
            trainer.fit(**fit_kwargs)
            for eval_kwargs in evals:
                trainer.eval(**eval_kwargs)

    Args:
        trainer (TrainerHparams): The trainer hparams.
        fits (List[FitHparams]): The hparams for calls to :meth:`.Trainer.fit`.
        evals (List[EvalHparams]): The hparams for calls to :meth:`.Trainer.eval`.
    """
    trainer: TrainerHparams = hp.required("Trainer hparams")
    fits: List[FitHparams] = hp.optional("Fit hparams", default_factory=list)
    evals: List[EvalHparams] = hp.optional("Eval hparams", default_factory=list)

    def initialize_object(self) -> Tuple[Trainer, List[FitKwargs], List[EvalKwargs]]:
        """Construct the :class:`.Trainer`, :meth:`~Trainer.fit` kwargs, and
        :meth:`~Trainer.eval` kwargs.

        Returns:
            Tuple[Trainer, List[FitKwargs], List[EvalKwargs]]: A tuple of the
                (trainer, list of :meth:`~.Trainer.fit` kwargs, list of :meth:`~.Trainer.eval` kwargs).
        """
        trainer = self.trainer.initialize_object()
        # TODO(ravi): With MetricsModule, `fit_hparams` and `eval_hparams` will
        # no longer need the original model
        fit_kwargs = [
            fit_hparams.initialize_object(trainer._original_model, self.trainer.dataloader) for fit_hparams in self.fits
        ]
        eval_kwargs = [
            eval_hparams.initialize_object(trainer._original_model, self.trainer.dataloader)
            for eval_hparams in self.evals
        ]

        return trainer, fit_kwargs, eval_kwargs<|MERGE_RESOLUTION|>--- conflicted
+++ resolved
@@ -351,12 +351,8 @@
     algorithms: List[AlgorithmHparams] = hp.optional(doc="Algorithms", default_factory=list)
 
     # Optimizer and Scheduler
-<<<<<<< HEAD
     optimizers: Optional[OptimizerHparams] = hp.optional(doc="Optimizer to use", default=None)
-=======
-    optimizer: Optional[OptimizerHparams] = hp.optional(doc="Optimizer to use", default=None)
-
->>>>>>> 830df3cc
+
     schedulers: List[SchedulerHparams] = hp.optional(doc="Schedulers", default_factory=list)
 
     scale_schedule_ratio: float = hp.optional(
@@ -404,15 +400,11 @@
             "(if the checkpoint is in a cloud bucket). Set to None (the default) to skip loading from a checkpoint.")),
         default=None,
     )
-<<<<<<< HEAD
-    load_object_store: Optional[LibcloudObjectStoreHparams] = hp.optional(
-=======
     load_ignore_model_keys: Optional[List[str]] = hp.optional(doc=textwrap.dedent("""\
         Whether to ignore certain model keys from the checkpoint.
         For example, keys that might have mismatched shapes."""),
                                                               default=None)
-    load_object_store: Optional[ObjectStoreHparams] = hp.optional(
->>>>>>> 830df3cc
+    load_object_store: Optional[LibcloudObjectStoreHparams] = hp.optional(
         doc=(("If the checkpoint is in an object store (i.e. AWS S3 or Google Cloud Storage), the parameters for "
               "connecting to the cloud provider object store. Otherwise, if the checkpoint is a local filepath, "
               "leave blank. This parameter has no effect if `load_path` is not specified.")),
@@ -668,12 +660,8 @@
             load_path=self.load_path,
             load_object_store=load_object_store,
             load_weights_only=self.load_weights_only,
-<<<<<<< HEAD
             load_strict_model_weights=self.load_strict_model_weights,
-=======
             load_ignore_model_keys=self.load_ignore_model_keys,
-            load_strict=self.load_strict_model_weights,
->>>>>>> 830df3cc
             load_chunk_size=self.load_chunk_size,
             load_progress_bar=self.load_progress_bar,
 
