--- conflicted
+++ resolved
@@ -544,7 +544,7 @@
             artifact stores.
         deepspeed_config (Dict[str, Any], optional): Configuration for DeepSpeed, formatted as a JSON
             according to `DeepSpeed's documentation <https://www.deepspeed.ai/docs/config-json/>`_. (default: ``None``)
-            
+
             To use DeepSpeed with default values, set to the empty dictionary ``{}``.
             To disable DeepSpeed (the default), set to ``None``.
         device (Device | str, optional): The device to use for training, which can be ``'cpu'`` or ``'gpu'``.
@@ -684,14 +684,6 @@
         dist_timeout: float = 300.0,
         ddp_sync_strategy: Optional[Union[str, DDPSyncStrategy]] = None,
 
-<<<<<<< HEAD
-        if scale_schedule_ratio != 1.0:
-            max_duration = cast(Time[int], orig_max_duration * scale_schedule_ratio)
-            log.info(f'max_duration changed from {orig_max_duration} to {max_duration}')
-            if max_duration.value == 0:
-                raise ValueError(
-                    'Scale schedule has reduced the max_duration to 0. Set a higher ratio or use more epochs.')
-
         if mnli_mid_training:
             checkpoint_name = load_path.split("/")[-1]
             run_name = f'{run_name}/{checkpoint_name}'
@@ -702,23 +694,8 @@
         else:
             self._deepspeed_config = deepspeed_config
 
-        if not device:
-            self._device = DeviceCPU() if not self.deepspeed_enabled else DeviceGPU()
-        elif isinstance(device, str):
-            if device == 'cpu':
-                self._device = DeviceCPU()
-            elif device == 'gpu':
-                self._device = DeviceGPU()
-            else:
-                raise ValueError(f'device ({device}) must be one of (cpu, gpu).')
-        else:
-            if not isinstance(device, Device):
-                raise ValueError('device must be of class Device')
-            self._device = device
-=======
         # Grad Clip Norm
         grad_clip_norm: float = -1.0,
->>>>>>> 61f07c94
 
         # Profiling
         profiler: Optional[Profiler] = None,
@@ -802,14 +779,6 @@
 
         # Logger
         self.logger = Logger(state=self.state, destinations=loggers, run_name=run_name)
-<<<<<<< HEAD
-        self.state.callbacks = list(cast(List[Callback], loggers)) + list(cast(List[Callback],
-                                                                               self.evaluators)) + self.state.callbacks
-=======
->>>>>>> 61f07c94
-
-        # Callbacks
-        self.state.callbacks[:] = list(cast(List[Callback], loggers)) + self.state.callbacks
 
         # Checkpoint Saving
         self._checkpoint_saver = None
@@ -826,49 +795,6 @@
                 num_checkpoints_to_keep=save_num_checkpoints_to_keep,
             )
             self.state.callbacks.append(self._checkpoint_saver)
-
-        # The Engine
-        self.engine = Engine(state=self.state, logger=self.logger)
-
-        # Set the logger
-        model.logger = self.logger
-
-        # Run Event.INIT
-        self.engine.run_event(Event.INIT)
-
-        # After running Event.INIT, then set the "optional" elements of state that could be passed in on FIT instead of INIT
-        # Setting these attributes here ensures that algorithms do not depend on unavailable attributes during Event.INIT
-
-        # Train Dataloader
-        self._train_data_spec = None if train_dataloader is None else ensure_data_spec(train_dataloader)
-        if self._train_data_spec is not None:
-            self.state.set_dataloader(self._train_data_spec.dataloader, train_dataloader_label,
-                                      train_subset_num_batches)
-        self.train_metrics = _get_training_metrics(model) if compute_training_metrics else None
-
-        # Max Duration
-        if max_duration is not None:
-            self.state.max_duration = ensure_time(max_duration, TimeUnit.EPOCH)
-
-        self.logger.data_fit({"rank_zero_seed": rank_zero_seed})
-
-        assert isinstance(self.state.model, ComposerModel)
-        self._original_model = self.state.model
-
-        # Schedulers
-        self.state.schedulers = _compile_schedulers(schedulers, self.state, scale_schedule_ratio)
-        if scale_schedule_ratio != 1.0:
-            if len(self.state.schedulers) == 0:
-                raise ValueError("Specifying `scale_schedule_ratio` without `schedulers` has no effect.")
-            self.state.max_duration = _scale_max_duration_by_ssr(scale_schedule_ratio, self.state.max_duration)
-
-        if step_schedulers_every_batch is None:
-            self._scheduler_step_frequency = _get_default_scheduler_frequency(schedulers)
-        else:
-            self._scheduler_step_frequency = TimeUnit.BATCH if step_schedulers_every_batch else TimeUnit.EPOCH
-
-        if len(ensure_tuple(schedulers)) == 0:
-            warnings.warn(f"NoSchedulerWarning: No schedulers were specified. The learning rate will be constant.")
 
         # Evaluators
         if eval_dataloader is None:
@@ -889,6 +815,52 @@
                 raise ValueError("Specifying `eval_interval` without an `eval_dataloader` has no effect.")
         self.state.evaluators = evaluators
 
+        # Callbacks
+        self.state.callbacks[:] = list(cast(List[Callback], loggers)) + self.state.callbacks + list(cast(List[Callback], self.state.evaluators))
+
+        # The Engine
+        self.engine = Engine(state=self.state, logger=self.logger)
+
+        # Set the logger
+        model.logger = self.logger
+
+        # Run Event.INIT
+        self.engine.run_event(Event.INIT)
+
+        # After running Event.INIT, then set the "optional" elements of state that could be passed in on FIT instead of INIT
+        # Setting these attributes here ensures that algorithms do not depend on unavailable attributes during Event.INIT
+
+        # Train Dataloader
+        self._train_data_spec = None if train_dataloader is None else ensure_data_spec(train_dataloader)
+        if self._train_data_spec is not None:
+            self.state.set_dataloader(self._train_data_spec.dataloader, train_dataloader_label,
+                                      train_subset_num_batches)
+        self.train_metrics = _get_training_metrics(model) if compute_training_metrics else None
+
+        # Max Duration
+        if max_duration is not None:
+            self.state.max_duration = ensure_time(max_duration, TimeUnit.EPOCH)
+
+        self.logger.data_fit({"rank_zero_seed": rank_zero_seed})
+
+        assert isinstance(self.state.model, ComposerModel)
+        self._original_model = self.state.model
+
+        # Schedulers
+        self.state.schedulers = _compile_schedulers(schedulers, self.state, scale_schedule_ratio)
+        if scale_schedule_ratio != 1.0:
+            if len(self.state.schedulers) == 0:
+                raise ValueError("Specifying `scale_schedule_ratio` without `schedulers` has no effect.")
+            self.state.max_duration = _scale_max_duration_by_ssr(scale_schedule_ratio, self.state.max_duration)
+
+        if step_schedulers_every_batch is None:
+            self._scheduler_step_frequency = _get_default_scheduler_frequency(schedulers)
+        else:
+            self._scheduler_step_frequency = TimeUnit.BATCH if step_schedulers_every_batch else TimeUnit.EPOCH
+
+        if len(ensure_tuple(schedulers)) == 0:
+            warnings.warn(f"NoSchedulerWarning: No schedulers were specified. The learning rate will be constant.")
+ 
         # Grad Clip Norm
         self._grad_clip_norm = grad_clip_norm
 
@@ -944,13 +916,10 @@
                                               load_weights_only=load_weights_only,
                                               strict_model_weights=load_strict,
                                               chunk_size=load_chunk_size,
-<<<<<<< HEAD
                                               progress_bar=load_progress_bar,
                                               ignore_model_keys=load_ignore_model_keys)
-=======
-                                              progress_bar=load_progress_bar)
+
             log.info(f"Setting seed to {self.state.seed}")
->>>>>>> 61f07c94
             reproducibility.seed_all(self.state.seed)
 
         # Move the model and optimizers to the specified device
@@ -1084,7 +1053,7 @@
             assert trainer.state.timestamp.epoch == "1ep"
 
             # Reset the time to 0, then train for 1 epoch
-            trainer.fit(reset_time=True)  
+            trainer.fit(reset_time=True)
             assert trainer.state.timestamp.epoch == "1ep"
 
             # Train for another epoch (2 epochs total)
@@ -1143,7 +1112,7 @@
             grad_clip_norm (float, optional): See :class:`.Trainer`.
 
                 .. note::
-                
+
                     If using DeepSpeed, it is not possible to change the ``grad_clip_norm``. Instead, it must
                     be specified when constructing the Trainer.
         """
@@ -1535,16 +1504,9 @@
                         else:
                             optimizer.step()
             except RuntimeError as e:
-<<<<<<< HEAD
-                if self._is_cuda_oom(e):
-                    log.debug(
-                        textwrap.dedent(f"""Rank {dist.get_global_rank()} OOM'd.
-                        grad_accum will be increased prior to reattempting training on the current batch."""))
-=======
                 if _is_cuda_oom(e):
                     log.debug((f"Rank {dist.get_global_rank()} OOM'd. "
                                "grad_accum will be increased prior to reattempting training on the current batch."))
->>>>>>> 61f07c94
                     should_handle_cuda_oom = 1
                 elif "Timed out" in str(e):
                     # Catch timeout errors and only reraise if we did not encounter OOM on other ranks. Error
