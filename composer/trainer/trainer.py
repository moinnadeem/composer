--- conflicted
+++ resolved
@@ -873,7 +873,6 @@
         else:
             self._scheduler_step_frequency = TimeUnit.BATCH if step_schedulers_every_batch else TimeUnit.EPOCH
 
-<<<<<<< HEAD
         # Evaluators
         if eval_dataloader is None:
             evaluators: List[Evaluator] = []
@@ -893,11 +892,6 @@
                 raise ValueError("Specifying `eval_interval` without an `eval_dataloader` has no effect.")
         self.state.evaluators = evaluators
 
-=======
-        if len(ensure_tuple(schedulers)) == 0:
-            warnings.warn(f"NoSchedulerWarning: No schedulers were specified. The learning rate will be constant.")
- 
->>>>>>> e9bd4b32
         # Grad Clip Norm
         self._grad_clip_norm = grad_clip_norm
 
