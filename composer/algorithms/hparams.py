# Copyright 2022 MosaicML. All Rights Reserved.

import textwrap
from dataclasses import asdict, dataclass
from typing import Optional, Union

import yahp as hp

<<<<<<< HEAD
from composer.algorithms.act_fn_search import ActFnSearch
=======
from composer.algorithms.agc import AGC
>>>>>>> 61f07c94
from composer.algorithms.algorithm_hparams import AlgorithmHparams
from composer.algorithms.alibi import Alibi
from composer.algorithms.augmix import AugMix
from composer.algorithms.blurpool import BlurPool
from composer.algorithms.channels_last import ChannelsLast
from composer.algorithms.colout import ColOut
from composer.algorithms.cutmix import CutMix
from composer.algorithms.cutout import CutOut
from composer.algorithms.ema import EMA
from composer.algorithms.factorize import Factorize
from composer.algorithms.ghost_batchnorm import GhostBatchNorm
from composer.algorithms.label_smoothing import LabelSmoothing
from composer.algorithms.layer_freezing import LayerFreezing
from composer.algorithms.mixup import MixUp
from composer.algorithms.no_op_model import NoOpModel
from composer.algorithms.progressive_resizing import ProgressiveResizing
from composer.algorithms.randaugment import RandAugment
from composer.algorithms.sam import SAM
from composer.algorithms.selective_backprop import SelectiveBackprop
from composer.algorithms.seq_length_warmup import SeqLengthWarmup
from composer.algorithms.squeeze_excite import SqueezeExcite
from composer.algorithms.stochastic_depth import StochasticDepth
from composer.algorithms.stochastic_depth.stochastic_depth import (_STOCHASTIC_LAYER_MAPPING,
                                                                   _validate_stochastic_hparams)
from composer.algorithms.swa import SWA


@dataclass
<<<<<<< HEAD
class ActFnSearchHparams(AlgorithmHparams):
    """See :class:`Primer`"""
    act_fn_name: str = hp.required("The name of the activation function to use.")
    use_gated: bool = hp.required("Whether to use a GLU unit or a regular unit.")
    use_rmsnorm: bool = hp.required("Whether to use RMSNorm instead of LayerNorm.")
    use_fln: bool = hp.required("Whether to use fused layernorms.")
    use_triton: bool = hp.required("Whether to use fused layernorms.")
    w0_bias: bool = hp.required("Whether to use a bias term on W1.")
    w1_bias: bool = hp.required("Whether to use a bias term on W0.")

    def initialize_object(self) -> "Primer":
        return ActFnSearch(**asdict(self))
=======
class AGCHparams(AlgorithmHparams):
    """See :class:`AGC`"""
    clipping_threshold: float = hp.optional(
        doc="The largest acceptable ratio between grad norms and parameter norms before clipping is done.",
        default=0.01)

    def initialize_object(self) -> AGC:
        return AGC(**asdict(self))

>>>>>>> 61f07c94

@dataclass
class AlibiHparams(AlgorithmHparams):
    """See :class:`Alibi`"""

    position_embedding_attribute: str = hp.required("attribute name of position embeddings within the model. "
                                                    "For example in HuggingFace's GPT2, the position "
                                                    "embeddings are 'transformer.wpe'")
    attention_module_name: str = hp.required("module/class that will have its self-attention "
                                             "function replaced. For example, in HuggingFace's "
                                             "GPT, the self-attention module is "
                                             "'transformers.models.gpt2.modeling_gpt2.GPT2Attention'")
    attr_to_replace: str = hp.required("model attribute that self-attention function will "
                                       "replace. For example, in HuggingFace's "
                                       "GPT2, the self-attention function is '_attn'")
    alibi_attention: str = hp.required("new self-attention function in which ALiBi is "
                                       "implemented. Used to replace "
                                       "'{attention_module}.{attr_to_replace}'")
    mask_replacement_function: Optional[str] = hp.optional(
        "function to replace model's attention mask. This is "
        "sometimes necessary for evaluating on sequence "
        " lengths longer than the model was initialized to accommodate.",
        default=None)
    heads_per_layer: Optional[int] = hp.optional(
        'Number of attention heads per layer. If '
        '"None", will attempt to determine from model.config.n_head.',
        default=None)
    max_sequence_length: int = hp.optional('Maximum allowable sequence length', default=8192)
    train_sequence_length_scaling: float = hp.optional(
        'Amount by which to scale training sequence length. One batch of training data '
        'will be reshaped from size (sequence_length, batch) to '
        '(sequence_length*train_sequence_length_scaling, batch/train_sequence_length_scaling)',
        default=0.25)

    def initialize_object(self) -> "Alibi":
        return Alibi(**asdict(self))


@dataclass
class AugMixHparams(AlgorithmHparams):
    """See :class:`AugMix`"""

    severity: int = hp.optional(doc="Intensity of each augmentation. Ranges from 0 (none) to 10 (maximum)", default=3)
    depth: int = hp.optional(doc="Number of augmentations to compose in a row", default=-1)
    width: int = hp.optional(doc="Number of parallel augmentation sequences to combine", default=3)
    alpha: float = hp.optional(doc="Mixing parameter for clean vs. augmented images.", default=1.0)
    augmentation_set: str = hp.optional(
        doc=
        "Set of augmentations to sample from. 'all', 'safe' (only augmentations that don't appear on CIFAR10C/ImageNet10C), or 'original'",
        default="all")

    def initialize_object(self) -> AugMix:
        return AugMix(**asdict(self))


@dataclass
class BlurPoolHparams(AlgorithmHparams):
    """See :class:`BlurPool`"""

    replace_convs: bool = hp.optional('Replace Conv2d with BlurConv2d if stride > 1', default=True)
    replace_maxpools: bool = hp.optional('Replace MaxPool2d with BlurMaxPool2d', default=True)
    blur_first: bool = hp.optional('Blur input before convolution', default=True)
    min_channels: int = hp.optional('Skip layers with in_channels < min_channels', default=16)

    def initialize_object(self) -> "BlurPool":
        return BlurPool(**asdict(self))


@dataclass
class ChannelsLastHparams(AlgorithmHparams):
    """ChannelsLast has no hyperparameters, so this class has no member variables."""

    def initialize_object(self) -> ChannelsLast:
        return ChannelsLast()


@dataclass
class ColOutHparams(AlgorithmHparams):
    """See :class:`ColOut`"""
    p_row: float = hp.optional(doc="Fraction of rows to drop", default=0.15)
    p_col: float = hp.optional(doc="Fraction of cols to drop", default=0.15)
    batch: bool = hp.optional(doc="Run ColOut at the batch level", default=True)
    resize_target: Union[bool, str] = hp.optional(
        doc=
        "Whether to resize the target in addition to the input. If set to 'auto', target resizing is based on if the target has the same spatial dimensions as the input ",
        default="auto")

    def initialize_object(self) -> ColOut:
        return ColOut(**asdict(self))


@dataclass
class CutMixHparams(AlgorithmHparams):
    """See :class:`CutMix`"""

    num_classes: int = hp.required('Number of classes in the task labels.')
    alpha: float = hp.optional('Strength of interpolation, should be >= 0. No interpolation if alpha=0.', default=1.0)
    uniform_sampling: bool = hp.optional('Mix pixels with uniform probability', default=False)

    def initialize_object(self) -> CutMix:
        return CutMix(**asdict(self))


@dataclass
class CutOutHparams(AlgorithmHparams):
    """See :class:`CutOut`"""

    num_holes: int = hp.optional('Number of holes to cut out', default=1)
    length: float = hp.optional('Relative or absolute side length of the square hole to cut out', default=0.5)
    uniform_sampling: bool = hp.optional('Mask pixels with uniform probability', default=False)

    def initialize_object(self) -> CutOut:
        return CutOut(**asdict(self))


@dataclass
class EMAHparams(AlgorithmHparams):
    """See :class:`EMA`"""

    half_life: str = hp.optional(doc='Time string specifying the time scale (half-life) on which old information is '
                                 'forgotten. For example, "10ba" means old information decays with a half-life of 10 '
                                 'batches.',
                                 default="100ba")
    update_interval: Optional[str] = hp.optional(
        doc='Time string denoting how often the averaged model is updated.'
        'For example, "10ba" means the averaged model will be updated every 10 batches.'
        'Time unit must match that of time_scale.'
        'If not specified, defaults to an interval of 1 in the units of half_life.',
        default=None)
    train_with_ema_weights: bool = hp.optional('Train using the moving average weights.', default=False)

    def initialize_object(self) -> EMA:
        return EMA(**asdict(self))


@dataclass
class FactorizeHparams(AlgorithmHparams):
    """See :class:`Factorize`"""
    factorize_convs: bool = hp.optional(
        doc='Whether to factorize convolutional layers',
        default=True,
    )
    factorize_linears: bool = hp.optional(
        doc='Whether to factorize linear layers',
        default=True,
    )
    min_channels: int = hp.optional(
        doc=('Minimum number of channels in a Conv2d module' + ' for it to be factorized.'),
        default=512,
    )
    latent_channels: float = hp.optional(
        doc='Number or relative fraction of channels in factorized convolution latent representations',
        default=0.25,
    )
    min_features: int = hp.optional(
        doc=('Minimum number of features in a Linear module' + ' for it to be factorized.'),
        default=512,
    )
    latent_features: float = hp.optional(
        doc='Number or relative fraction of features in factorized linear latent representations',
        default=0.25,
    )

    def initialize_object(self) -> Factorize:
        return Factorize(**asdict(self))


@dataclass
class GhostBatchNormHparams(AlgorithmHparams):
    """See :class:`GhostBatchNorm`"""

    ghost_batch_size: int = hp.optional(doc='Size of sub-batches to normalize over', default=32)

    def initialize_object(self) -> GhostBatchNorm:
        return GhostBatchNorm(**asdict(self))


@dataclass
class LabelSmoothingHparams(AlgorithmHparams):
    """See :class:`LabelSmoothing`"""

    smoothing: float = hp.optional(doc='smoothing factor between 0 and 1', default=0.1)

    def initialize_object(self) -> LabelSmoothing:
        return LabelSmoothing(**asdict(self))


@dataclass
class LayerFreezingHparams(AlgorithmHparams):
    """See :class:`LayerFreezing`"""

    freeze_start: float = hp.optional(doc='The percentage of epochs to run before freezing begins.', default=0.5)
    freeze_level: float = hp.optional(doc='Scale factor for the percentage of the network to freeze.', default=1.0)

    def initialize_object(self) -> LayerFreezing:
        return LayerFreezing(**asdict(self))


@dataclass
class MixUpHparams(AlgorithmHparams):
    """See :class:`MixUp`"""

    alpha: float = hp.optional('Strength of interpolation, should be >= 0. No interpolation if alpha=0.', default=0.2)
    interpolate_loss: bool = hp.optional('Use index labels and interpolate the loss instead of the labels.',
                                         default=False)

    def initialize_object(self) -> MixUp:
        return MixUp(**asdict(self))


@dataclass
class NoOpModelHparams(AlgorithmHparams):

    def initialize_object(self) -> NoOpModel:
        return NoOpModel()


@dataclass
class ProgressiveResizingHparams(AlgorithmHparams):
    """See :class:`ProgressiveResizing`"""

    mode: str = hp.optional(doc="Type of scaling to perform", default="resize")
    initial_scale: float = hp.optional(doc="Initial scale factor", default=0.5)
    finetune_fraction: float = hp.optional(doc="Fraction of training to reserve for finetuning on full-sized inputs",
                                           default=0.2)
    delay_fraction: float = hp.optional(doc="Fraction of training before resizing ramp begins", default=0.5)
    size_increment: int = hp.optional(doc="Align sizes to a multiple of this number.", default=4)
    resize_targets: bool = hp.optional(doc="Also resize targets", default=False)

    def initialize_object(self) -> ProgressiveResizing:
        return ProgressiveResizing(**asdict(self))


@dataclass
class RandAugmentHparams(AlgorithmHparams):
    """See :class:`RandAugment`"""

    severity: int = hp.optional(doc="Intensity of each augmentation. Ranges from 0 (none) to 10 (maximum)", default=9)
    depth: int = hp.optional(doc="Number of augmentations to compose in a row", default=2)
    augmentation_set: str = hp.optional(
        doc=
        "Set of augmentations to sample from. 'all', 'safe' (only augmentations that don't appear on CIFAR10C/ImageNet10C), or 'original'",
        default="all")

    def initialize_object(self) -> "RandAugment":
        return RandAugment(**asdict(self))


@dataclass
class SAMHparams(AlgorithmHparams):
    """See :class:`SAM`"""
    rho: float = hp.optional(doc='The neighborhood size parameter of SAM. Must be greater than 0.', default=0.05)
    epsilon: float = hp.optional(doc='A small value added to gradient norm for numerical stability.', default=1.0e-12)
    interval: int = hp.optional(doc='SAM will run once per `interval` steps. A value of 1 will cause'
                                'SAM to run every step. Steps on which SAM runs take roughly twice'
                                'as much time to complete.',
                                default=1)

    def initialize_object(self) -> SAM:
        return SAM(**asdict(self))


@dataclass
class SelectiveBackpropHparams(AlgorithmHparams):
    """See :class:`SelectiveBackprop`"""

    start: float = hp.optional(doc="SB interval start, as fraction of training duration", default=0.5)
    end: float = hp.optional(doc="SB interval end, as fraction of training duration", default=0.9)
    keep: float = hp.optional(doc="fraction of minibatch to select and keep for gradient computation", default=0.5)
    scale_factor: float = hp.optional(doc="scale for downsampling input for selection forward pass", default=0.5)
    interrupt: int = hp.optional(doc="interrupt SB with a vanilla minibatch step every 'interrupt' batches", default=2)

    def initialize_object(self) -> SelectiveBackprop:
        return SelectiveBackprop(**asdict(self))


@dataclass
class SeqLengthWarmupHparams(AlgorithmHparams):

    duration: float = hp.optional("Fraction of total training time to apply sequential length warmup learning.",
                                  default=0.3)
    min_seq_length: int = hp.optional("Starting sequence length.", default=8)
    max_seq_length: int = hp.optional("End sequence length", default=1024)
    step_size: int = hp.optional("Sequence length step size", default=8)
    truncate: bool = hp.optional("Truncate tensors or reshape extra tokens to new examples.", default=True)

    def initialize_object(self) -> "SeqLengthWarmup":
        return SeqLengthWarmup(**asdict(self))


@dataclass
class StochasticDepthHparams(AlgorithmHparams):
    """See :class:`StochasticDepth`"""

    target_layer_name: str = hp.required(
        f'Reference name of layer to replace. "block" method can be {list(_STOCHASTIC_LAYER_MAPPING["block"].keys())}.'
        f' "sample" method can be {list(_STOCHASTIC_LAYER_MAPPING["sample"].keys())}.')
    stochastic_method: str = hp.optional('The version of stochastic depth to use. One of ["sample", "block"].',
                                         default='block')
    drop_rate: float = hp.optional('The probability of dropping a block or sample.', default=0.2)
    drop_distribution: str = hp.optional(
        '"Uniform" keeps the drop rate the same across blocks. "linear" linearly'
        ' increases the drop rate with block depth until it reaches `drop_rate`.',
        default='linear')
    use_same_gpu_seed: bool = hp.optional(
        'Whether or not to drop the same blocks across GPUs. Only used with "block" method.', default=True)
    drop_warmup: str = hp.optional(textwrap.dedent("""\
            Time string to represent the amount of training to warmup the `drop_rate`.
            Only use with "block" stochastic method."""),
                                   default="0dur")

    def initialize_object(self) -> StochasticDepth:
        return StochasticDepth(**asdict(self))

    def validate(self):
        super().validate()
        _validate_stochastic_hparams(target_layer_name=self.target_layer_name,
                                     stochastic_method=self.stochastic_method,
                                     drop_rate=self.drop_rate,
                                     drop_distribution=self.drop_distribution,
                                     drop_warmup=self.drop_warmup)


@dataclass
class SqueezeExciteHparams(AlgorithmHparams):
    """See :class:`SqueezeExcite`"""

    latent_channels: float = hp.optional(
        doc='Dimensionality of hidden layer within the added MLP.',
        default=64,
    )
    min_channels: int = hp.optional(
        doc='Minimum number of channels in a Conv2d layer'
        ' for a squeeze-excite block to be placed after it.',
        default=128,
    )

    def initialize_object(self) -> SqueezeExcite:
        return SqueezeExcite(**asdict(self))


@dataclass
class SWAHparams(AlgorithmHparams):
    """See :class:`~.composer.algorithms.swa.SWA`"""

    swa_start: str = hp.optional(
        doc='Time string denoting the amount of training '
        'completed before stochastic weight averaging begins. Currently only units of '
        'duration (e.g. "0.7dur") and epoch (e.g "50ep") are supported.',
        default="0.7dur",
    )
    swa_end: str = hp.optional(
        doc='Time string denoting amount of training completed before the baseline '
        '(non-averaged) model is replaced with the stochastic weight averaged model. '
        'Currently only units of duration (e.g. "0.97dur") and epoch (e.g "88ep") are supported.',
        default="0.97dur")
    update_interval: str = hp.optional(doc='Time string denoting how often the averaged model is updated. For example, '
                                       '"1ep" means the averaged model will be updated once per epoch, and '
                                       '"10ba" means the averaged model will be updated every 10 batches.',
                                       default="1ep")
    schedule_swa_lr: bool = hp.optional(doc='Flag to determine whether to apply an SWA-specific LR schedule during the '
                                        'period in which SWA is active.',
                                        default=False)
    anneal_strategy: str = hp.optional(doc='SWA learning rate annealing schedule strategy. '
                                       '"linear" for linear annealing, "cos" for cosine annealing.',
                                       default='linear')
    anneal_steps: int = hp.optional(
        doc='Number of SWA model updates over which to anneal SWA learning rate. Note '
        'that updates are determined by the ``update_interval`` argument.',
        default=10,
    )
    swa_lr: Optional[float] = hp.optional(
        doc='The final learning rate to anneal towards with this scheduler. '
        'Set to None for no annealing.',
        default=None,
    )

    def initialize_object(self):
        return SWA(**asdict(self))<|MERGE_RESOLUTION|>--- conflicted
+++ resolved
@@ -6,11 +6,8 @@
 
 import yahp as hp
 
-<<<<<<< HEAD
 from composer.algorithms.act_fn_search import ActFnSearch
-=======
 from composer.algorithms.agc import AGC
->>>>>>> 61f07c94
 from composer.algorithms.algorithm_hparams import AlgorithmHparams
 from composer.algorithms.alibi import Alibi
 from composer.algorithms.augmix import AugMix
@@ -39,7 +36,6 @@
 
 
 @dataclass
-<<<<<<< HEAD
 class ActFnSearchHparams(AlgorithmHparams):
     """See :class:`Primer`"""
     act_fn_name: str = hp.required("The name of the activation function to use.")
@@ -52,7 +48,7 @@
 
     def initialize_object(self) -> "Primer":
         return ActFnSearch(**asdict(self))
-=======
+
 class AGCHparams(AlgorithmHparams):
     """See :class:`AGC`"""
     clipping_threshold: float = hp.optional(
@@ -62,7 +58,6 @@
     def initialize_object(self) -> AGC:
         return AGC(**asdict(self))
 
->>>>>>> 61f07c94
 
 @dataclass
 class AlibiHparams(AlgorithmHparams):
